import { Metadata } from 'next';
import { notFound } from 'next/navigation';
import Link from 'next/link';
import { getSalonAdditionalData, generateSlug, NailSalon } from '@/lib/nailSalonService';
import { getSalonsForCity } from '@/lib/salonDataService';
import OptimizedImage from '@/components/OptimizedImage';
import NailArtGallerySection from '@/components/NailArtGallerySection';
import SeasonalTrendsSection from '@/components/SeasonalTrendsSection';
import NailCareTipsSection from '@/components/NailCareTipsSection';
import BrowseByTagsSection from '@/components/BrowseByTagsSection';
import DesignCollectionsSection from '@/components/DesignCollectionsSection';
import ColorPaletteSection from '@/components/ColorPaletteSection';
import TechniqueShowcaseSection from '@/components/TechniqueShowcaseSection';
import CollapsibleSection from '@/components/CollapsibleSection';
import { SalonStructuredData } from '@/components/SalonStructuredData';
import { absoluteUrl } from '@/lib/absoluteUrl';
import { getCachedGalleryData } from '@/lib/salonPageCache';
import { GalleryItem } from '@/lib/supabase';
import { deterministicSelect } from '@/lib/deterministicSelection';

// ISR Configuration - Cache salon pages for 6 hours to reduce CPU usage
export const revalidate = 21600; // 6 hours in seconds
export const dynamicParams = true; // Allow on-demand generation for new salons

interface SalonDetailPageProps {
  params: Promise<{
    state: string;
    city: string;
    slug: string;
  }>;
}

export async function generateMetadata({ params }: SalonDetailPageProps): Promise<Metadata> {
  const resolvedParams = await params;
  const stateName = decodeURIComponent(resolvedParams.state).replace(/-/g, ' ');
  const cityName = decodeURIComponent(resolvedParams.city).replace(/-/g, ' ');
  const formattedState = stateName.split(' ').map(word => 
    word.charAt(0).toUpperCase() + word.slice(1).toLowerCase()
  ).join(' ');
  const formattedCity = cityName.split(' ').map(word => 
    word.charAt(0).toUpperCase() + word.slice(1).toLowerCase()
  ).join(' ');

  // ✅ OPTIMIZATION: Fetch city data once for metadata (was duplicate R2 request)
  let salon: NailSalon | null = null;
  try {
    const { getCityDataFromR2 } = await import('@/lib/salonDataService');
    const cityData = await getCityDataFromR2(formattedState, formattedCity);

    if (cityData && cityData.salons) {
      salon = cityData.salons.find(s => generateSlug(s.name) === resolvedParams.slug) || null;
    }
  } catch (error) {
    console.error('Error fetching salon for metadata:', error);
  }

  const salonName = salon?.name || 'Nail Salon';
  
  // Enhanced description with rating, services, and CTA (no dependency on salonDetails)
  const enhancedDescription = salon?.address 
    ? `${salonName} in ${formattedCity}, ${formattedState}. ${salon?.rating ? `Rated ${salon.rating}/5 stars` : ''}${salon?.reviewCount ? ` with ${salon.reviewCount} reviews.` : '.'} ${salon.address}. Professional nail services including manicures, pedicures, and nail art. Book your appointment today!`
    : `Find ${salonName} in ${formattedCity}, ${formattedState}. ${salon?.rating ? `Rated ${salon.rating}/5 stars` : ''}${salon?.reviewCount ? ` with ${salon.reviewCount} reviews.` : ''} Get contact information, ratings, and reviews for this nail salon.`;

  // Optimized title (55-60 chars)
  const optimizedTitle = `${salonName} | ${formattedCity}, ${formattedState} Nail Salon`;
  
  // Get image URL (use Google Maps API image) - only if URL is valid
  const validPhotos = salon?.photos?.filter(photo => photo.url && photo.url.trim() !== '') || [];
  const imageUrl = validPhotos.length > 0 ? validPhotos[0].url : undefined;
  
  // Build canonical URL (absolute)
  const canonicalUrl = absoluteUrl(`/nail-salons/${resolvedParams.state}/${resolvedParams.city}/${resolvedParams.slug}`);

  // Calculate quality score for indexing decision (0-100)
  let qualityScore = 0;
  if (salon) {
    // Rating (0-40 points)
    if (salon.rating) qualityScore += (salon.rating / 5) * 40;
    // Reviews (0-20 points)
    if (salon.reviewCount) qualityScore += Math.min((salon.reviewCount / 100) * 20, 20);
    // Completeness (0-40 points)
    if (validPhotos.length > 0) qualityScore += 10;
    if (salon.website) qualityScore += 10;
    if (salon.phone) qualityScore += 10;
    if (salon.currentOpeningHours) qualityScore += 5;
    if (salon.businessStatus === 'OPERATIONAL') qualityScore += 5;
  }

  // Only index high-quality salons (score >= 60)
  const shouldIndex = qualityScore >= 60;

  return {
    title: optimizedTitle,
    description: enhancedDescription.substring(0, 160),
    keywords: [
      salonName,
      `nail salon ${formattedCity}`,
      `nail salon ${formattedState}`,
      `best nail salon ${formattedCity}`,
      'manicure',
      'pedicure',
      'nail art',
      'nail spa',
      formattedCity,
      formattedState
    ],
    openGraph: {
      title: `${salonName} - ${formattedCity}, ${formattedState}`,
      description: enhancedDescription.substring(0, 200),
      type: 'website',
      locale: 'en_US',
      url: canonicalUrl,
      siteName: 'Nail Art AI',
      images: imageUrl ? [
        {
          url: imageUrl,
          width: 1200,
          height: 630,
          alt: `${salonName} nail salon in ${formattedCity}, ${formattedState}`
        }
      ] : undefined,
    },
    twitter: {
      card: 'summary_large_image',
      title: `${salonName} - ${formattedCity}, ${formattedState}`,
      description: enhancedDescription.substring(0, 200),
      images: imageUrl ? [imageUrl] : undefined,
      creator: '@nailartai',
    },
    alternates: {
      canonical: canonicalUrl,
    },
    robots: {
      index: shouldIndex,
      follow: true,
      googleBot: {
        index: shouldIndex,
        follow: true,
      }
    },
  };
}

export default async function SalonDetailPage({ params }: SalonDetailPageProps) {
  const resolvedParams = await params;
  const stateSlug = resolvedParams.state;
  const citySlug = resolvedParams.city;
  const stateName = decodeURIComponent(stateSlug).replace(/-/g, ' ');
  const cityName = decodeURIComponent(citySlug).replace(/-/g, ' ');
  const formattedState = stateName.split(' ').map(word => 
    word.charAt(0).toUpperCase() + word.slice(1).toLowerCase()
  ).join(' ');
  const formattedCity = cityName.split(' ').map(word => 
    word.charAt(0).toUpperCase() + word.slice(1).toLowerCase()
  ).join(' ');

  let salon: NailSalon | null = null;
  let salonDetails: { description?: string; faq?: Array<{ question: string; answer: string }>; parkingInfo?: string; paymentOptions?: string[]; services?: Array<{ name: string; description?: string; price?: string }> } | null = null;
  let relatedSalons: NailSalon[] = [];
  let galleryDesigns: Array<{ id: string; imageUrl: string; title?: string; description?: string; colors?: string[]; techniques?: string[]; occasions?: string[] }> = [];
  let rawGalleryItems: GalleryItem[] = [];
  let designCollections: Array<{ title: string; description: string; icon: string; designs: Array<{ id: string; imageUrl: string; title?: string; colors?: string[]; techniques?: string[]; occasions?: string[] }>; href: string }> = [];
  let colorPalettes: Array<{ color: string; designs: Array<{ id: string; imageUrl: string; title?: string; colors?: string[]; techniques?: string[]; occasions?: string[] }>; emoji: string }> = [];
  let techniqueShowcases: Array<{ name: string; designs: Array<{ id: string; imageUrl: string; title?: string; colors?: string[]; techniques?: string[]; occasions?: string[] }>; description: string; icon: string; difficulty: string }> = [];
  
  try {
    // ✅ OPTIMIZATION: Fetch city data once from R2 (was 2-3 duplicate requests!)
    // This eliminates duplicate R2 calls in getSalonFromR2() and getSalonsForCity()
    const { getCityDataFromR2 } = await import('@/lib/salonDataService');
    const cityData = await getCityDataFromR2(formattedState, formattedCity);

    if (!cityData || !cityData.salons) {
      console.log(`⚠️ No salon data found for ${formattedCity}, ${formattedState}`);
      notFound();
    }

    // Find specific salon from city data (no additional R2 request)
    salon = cityData.salons.find(s => generateSlug(s.name) === resolvedParams.slug) || null;

    if (!salon) {
      console.log(`⚠️ Salon not found in R2 for ${resolvedParams.slug}`);
      notFound();
    } else {
      console.log(`✅ Using R2 data for salon ${resolvedParams.slug} (1 R2 request, was 2-3!)`);
    }

    if (salon) {
      // Use city data for related salons (no additional R2 request)
      relatedSalons = cityData.salons.filter(s => generateSlug(s.name) !== resolvedParams.slug).slice(0, 5);

      // ✅ OPTIMIZATION: Use shared gallery cache (96% query reduction)
      // BEFORE: 26+ parallel Supabase queries (300-500ms, $0.11/month per 10k views)
      // AFTER: 1 cached query (50-100ms, $0.004/month per 10k views)
      const [additionalData, cachedGallery] = await Promise.all([
        getSalonAdditionalData(salon, undefined).catch(() => ({})),
        getCachedGalleryData().catch(() => null)
      ]);
      
      // ✅ Create salon details with fallback data (no Google Places API dependency)
      salonDetails = {
        // Simple fallback description
        description: `${salon.name} is a professional nail salon located in ${salon.city}, ${salon.state}.`,

        // Default parking info
        parkingInfo: 'Street parking and nearby parking lots are typically available.',

        // Default payment options
        paymentOptions: ['Cash', 'Credit Cards', 'Debit Cards'],

        // Default FAQ
        faq: [
          {
            question: 'Do I need an appointment?',
            answer: 'Walk-ins are welcome, but appointments are recommended to ensure availability.'
          },
          {
            question: 'What payment methods do you accept?',
            answer: 'Most nail salons accept cash, credit cards, and mobile payments.'
          },
          {
            question: 'Is this salon family-friendly?',
            answer: 'Please contact the salon to inquire about services for children.'
          },
        ],
      };

      // Merge additional data (photos, etc.) into salon
      if (additionalData) {
        salon = { ...salon, ...additionalData };
      }
<<<<<<< HEAD
      
      // Filter out current salon and limit to 5 (get related salons from R2 city data)
      relatedSalons = citySalons.filter(s => generateSlug(s.name) !== resolvedParams.slug).slice(0, 5);

      // ✅ FIXED: Use deterministic selection based on salon slug for SEO stability
      // Same salon always shows same designs - improves caching and SEO
      // Different salons get different designs for variety across the site
      if (galleryData && galleryData.items && galleryData.items.length > 0) {
        // Use salon slug as seed for deterministic selection
        rawGalleryItems = deterministicSelect(galleryData.items, resolvedParams.slug, 8);
        galleryDesigns = rawGalleryItems.map(item => ({
=======

      // ✅ Related salons already set from cityData (line 184) - no duplicate R2 request!

      // ✅ Use cached gallery data (all pre-categorized, instant)
      if (cachedGallery) {
        // Get 8 random designs (shuffled for variety)
        const shuffled = [...cachedGallery.random].sort(() => Math.random() - 0.5);
        galleryDesigns = shuffled.slice(0, 8);

        // Convert to raw gallery items format (for backwards compatibility)
        rawGalleryItems = galleryDesigns.map(item => ({
>>>>>>> 8a054352
          id: item.id,
          image_url: item.imageUrl,
          design_name: item.title,
          prompt: item.description || '',
          colors: item.colors,
          techniques: item.techniques,
          occasions: item.occasions
        })) as GalleryItem[];
      }

      // Prepare Design Collections (using pre-categorized cache data)
      const bridalItems = cachedGallery?.byOccasion.bridal || [];
      const weddingItems = cachedGallery?.byOccasion.wedding || [];
      const holidayItems = cachedGallery?.byOccasion.holiday || [];

      // Prefer bridal, fallback to wedding if bridal is empty
      const bridalOrWedding = bridalItems.length > 0 ? bridalItems : weddingItems;

      designCollections = [
        ...(bridalOrWedding.length > 0 ? [{
          title: 'Bridal Collection',
          description: 'Elegant designs perfect for your special day',
          icon: '👰',
          designs: bridalOrWedding,
          href: '/nail-art/occasion/wedding'
        }] : []),
        ...(holidayItems.length > 0 ? [{
          title: 'Holiday Collection',
          description: 'Festive designs for every celebration',
          icon: '🎉',
          designs: holidayItems,
          href: '/nail-art/occasion/holiday'
        }] : [])
      ];

      // Prepare Color Palettes (using pre-categorized cache data)
      const colorEmojis: { [key: string]: string } = {
        'Red': '❤️',
        'Gold': '✨',
        'Pink': '💗',
        'Blue': '💙',
        'Purple': '💜',
        'Silver': '⚪'
      };

      // Get first 3 colors that have designs from cache
      const colorOptions = [
        { name: 'Red', designs: cachedGallery?.byColor.red || [] },
        { name: 'Gold', designs: cachedGallery?.byColor.gold || [] },
        { name: 'Pink', designs: cachedGallery?.byColor.pink || [] },
        { name: 'Blue', designs: cachedGallery?.byColor.blue || [] },
        { name: 'Purple', designs: cachedGallery?.byColor.purple || [] },
        { name: 'Silver', designs: cachedGallery?.byColor.silver || [] }
      ];

      colorPalettes = colorOptions
        .filter(option => option.designs.length > 0)
        .slice(0, 3) // Take first 3 colors with designs
        .map(option => ({
          color: option.name,
          designs: option.designs,
          emoji: colorEmojis[option.name] || '🎨'
        }));

      // Prepare Technique Showcases (using pre-categorized cache data)
      const techniqueInfo: { [key: string]: { description: string; icon: string; difficulty: string } } = {
        'French': {
          description: 'Classic and timeless French manicure style',
          icon: '💅',
          difficulty: 'Easy'
        },
        'Ombre': {
          description: 'Beautiful gradient color transitions',
          icon: '🌈',
          difficulty: 'Medium'
        },
        'Glitter': {
          description: 'Sparkly and glamorous designs',
          icon: '✨',
          difficulty: 'Easy'
        },
        'Chrome': {
          description: 'Metallic finish with mirror-like shine',
          icon: '🔮',
          difficulty: 'Medium'
        },
        'Marble': {
          description: 'Elegant marble effect patterns',
          icon: '🏛️',
          difficulty: 'Advanced'
        },
        'Geometric': {
          description: 'Sharp lines and modern shapes',
          icon: '🔷',
          difficulty: 'Medium'
        },
        'Watercolor': {
          description: 'Soft, artistic watercolor effects',
          icon: '🎨',
          difficulty: 'Medium'
        },
        'Stamping': {
          description: 'Intricate patterns using nail stamping',
          icon: '🖼️',
          difficulty: 'Easy'
        }
      };

      // Get first 3 techniques that have designs from cache
      const techniqueOptions = [
        { name: 'French', designs: cachedGallery?.byTechnique.french || [] },
        { name: 'Ombre', designs: cachedGallery?.byTechnique.ombre || [] },
        { name: 'Glitter', designs: cachedGallery?.byTechnique.glitter || [] },
        { name: 'Chrome', designs: cachedGallery?.byTechnique.chrome || [] },
        { name: 'Marble', designs: cachedGallery?.byTechnique.marble || [] },
        { name: 'Geometric', designs: cachedGallery?.byTechnique.geometric || [] },
        { name: 'Watercolor', designs: cachedGallery?.byTechnique.watercolor || [] },
        { name: 'Stamping', designs: cachedGallery?.byTechnique.stamping || [] }
      ];

      techniqueShowcases = techniqueOptions
        .filter(option => option.designs.length > 0)
        .slice(0, 3) // Take first 3 techniques with designs
        .map(option => ({
          name: option.name,
          designs: option.designs,
          ...(techniqueInfo[option.name] || {
            description: `Professional ${option.name.toLowerCase()} nail art technique`,
            icon: '✨',
            difficulty: 'Medium'
          })
        }));
    }
  } catch (error) {
    console.error(`Error fetching salon:`, error);
    notFound();
  }

  if (!salon) {
    notFound();
  }

  // Get hero image (use first salon photo or fallback) - only if URL is valid
  const validPhotosForHero = salon.photos?.filter(photo => photo.url && photo.url.trim() !== '') || [];
  const heroImage = validPhotosForHero.length > 0 
    ? validPhotosForHero[0].url 
    : `https://images.unsplash.com/photo-1604654894610-df63bc536371?w=1200&h=500&fit=crop&q=80`;

  return (
    <div className="min-h-screen bg-[#f8f6f7]">
        {/* Structured Data for SEO */}
        {salon && salonDetails && (
          <SalonStructuredData
            salon={salon}
            salonDetails={salonDetails}
            stateSlug={stateSlug}
            citySlug={citySlug}
            slug={resolvedParams.slug}
          />
        )}
        
        {/* Hero Section with Image */}
        <div className="relative overflow-hidden">
          {/* Hero Background Image */}
          <div className="absolute inset-0">
            <OptimizedImage
              src={heroImage}
              alt={salon.name}
              width={1200}
              height={500}
              className="w-full h-full object-cover"
              priority
            />
            <div className="absolute inset-0 bg-gradient-to-b from-black/70 via-black/50 to-black/70"></div>
          </div>

          <div className="relative max-w-7xl mx-auto px-4 py-20">
            <div className="text-center">
              <div className="mb-4">
                <Link
                  href={`/nail-salons/${stateSlug}/${citySlug}`}
                  className="text-white/90 hover:text-white text-sm font-medium inline-flex items-center gap-2 bg-black/30 backdrop-blur-sm px-4 py-2 rounded-full"
                >
                  ← Back to {formattedCity} Salons
                </Link>
              </div>
              <h1 className="text-5xl md:text-7xl font-bold text-white mb-6 drop-shadow-lg">
                {salon.name}
              </h1>
              {salon.rating && (
                <div className="flex items-center justify-center gap-3 mb-4">
                  <div className="flex items-center gap-2 bg-white/90 backdrop-blur-sm px-4 py-2 rounded-full">
                    <span className="text-yellow-500 text-2xl">⭐</span>
                    <span className="text-2xl font-bold text-[#1b0d14]">{salon.rating}</span>
                    {salon.reviewCount && (
                      <span className="text-lg text-[#1b0d14]/70 ml-2">
                        ({salon.reviewCount.toLocaleString()} {salon.reviewCount === 1 ? 'review' : 'reviews'})
                      </span>
                    )}
                  </div>
                </div>
              )}
              
              {/* Business Status & Open Now */}
              <div className="flex flex-wrap items-center justify-center gap-3 mb-4">
                {salon.currentOpeningHours?.openNow !== undefined && (
                  <div className={`px-4 py-2 rounded-full text-sm font-semibold backdrop-blur-sm ${
                    salon.currentOpeningHours.openNow 
                      ? 'bg-green-500/90 text-white' 
                      : 'bg-red-500/90 text-white'
                  }`}>
                    {salon.currentOpeningHours.openNow ? '🟢 Open Now' : '🔴 Closed'}
                  </div>
                )}
                {salon.businessStatus && salon.businessStatus !== 'OPERATIONAL' && (
                  <div className="px-4 py-2 rounded-full text-sm font-semibold bg-yellow-500/90 text-white backdrop-blur-sm">
                    {salon.businessStatus === 'CLOSED_TEMPORARILY' ? '⚠️ Temporarily Closed' : '❌ Permanently Closed'}
                  </div>
                )}
                {salon.priceLevel && (
                  <div className="px-4 py-2 rounded-full text-sm font-semibold bg-blue-500/90 text-white backdrop-blur-sm">
                    {salon.priceLevel === 'INEXPENSIVE' && '💰 Budget-Friendly'}
                    {salon.priceLevel === 'MODERATE' && '💰💰 Moderate'}
                    {salon.priceLevel === 'EXPENSIVE' && '💰💰💰 Expensive'}
                    {salon.priceLevel === 'VERY_EXPENSIVE' && '💰💰💰💰 Very Expensive'}
                  </div>
                )}
              </div>
              <p className="text-xl text-white/90 drop-shadow-md">
                {formattedCity}, {formattedState}
              </p>
            </div>
          </div>
        </div>

        {/* Main Content */}
        <div className="max-w-7xl mx-auto px-4 py-12">
          {/* Content Freshness Indicator */}
          <div className="mb-6 text-center">
            <p className="text-sm text-[#1b0d14]/60">
              Last updated: <time dateTime={new Date().toISOString()}>{new Date().toLocaleDateString('en-US', { year: 'numeric', month: 'long', day: 'numeric' })}</time>
            </p>
          </div>
          
          <div className="grid grid-cols-1 lg:grid-cols-3 gap-8">
            {/* Left Column - Salon Details */}
            <div className="lg:col-span-2 space-y-6">
              {/* Photo Gallery - HIGH PRIORITY: Visual content */}
              {(() => {
                // Filter out photos with empty or invalid URLs
                const validPhotos = salon.photos?.filter(photo => photo.url && photo.url.trim() !== '') || [];
                
                // Only show photo gallery if there are valid photos with URLs
                if (validPhotos.length === 0) {
                  return null;
                }
                
                return (
                  <div className="bg-white rounded-xl p-6 ring-1 ring-[#ee2b8c]/15 shadow-sm">
                    <h2 className="text-2xl font-bold text-[#1b0d14] mb-6 flex items-center gap-2">
                      <span>📸</span>
                      <span>Photo Gallery</span>
                    </h2>
                    <div className="grid grid-cols-2 sm:grid-cols-3 gap-4">
                      {validPhotos.slice(0, 6).map((photo, index) => {
                        // Enhanced alt text based on photo position
                        const photoTypes = ['exterior', 'interior', 'service area', 'nail art station', 'waiting area', 'treatment room'];
                        const photoType = photoTypes[index] || 'interior';
                        const enhancedAlt = `${salon.name} nail salon ${photoType} in ${formattedCity}, ${formattedState}`;
                        
                        return (
                          <div key={index} className="relative aspect-square rounded-lg overflow-hidden group cursor-pointer ring-1 ring-gray-200 hover:ring-[#ee2b8c]/50 transition-all">
                            <OptimizedImage
                              src={photo.url}
                              alt={enhancedAlt}
                              width={400}
                              height={400}
                              className="w-full h-full object-cover transition-transform duration-300 group-hover:scale-110"
                            />
                          {photo.authorAttributions && photo.authorAttributions[0] && (
                            <div className="absolute bottom-0 left-0 right-0 bg-gradient-to-t from-black/80 to-transparent text-white text-xs p-2 opacity-0 group-hover:opacity-100 transition-opacity">
                              {photo.authorAttributions[0].displayName && (
                                <p>Photo by {photo.authorAttributions[0].displayName}</p>
                              )}
                            </div>
                          )}
                          </div>
                        );
                      })}
                    </div>
                    {salon.photos && salon.photos.length > 6 && (
                      <p className="text-sm text-[#1b0d14]/60 mt-4 text-center">
                        +{salon.photos!.length - 6} more photos available on Google Maps
                      </p>
                    )}
                  </div>
                );
              })()}

              {/* About Section - HIGH PRIORITY: Key information */}
              {salonDetails?.description && (
                <div className="bg-white rounded-xl p-6 ring-1 ring-[#ee2b8c]/15 shadow-sm">
                  <h2 className="text-2xl font-bold text-[#1b0d14] mb-4">About {salon.name}</h2>
                  <div className="prose prose-lg text-[#1b0d14]/70 max-w-none">
                    <p className="leading-relaxed">{salonDetails.description}</p>
                  </div>
                </div>
              )}


              {/* Opening Hours - COMPACT VERSION with expandable full hours */}
              {(salon.openingHours || salon.currentOpeningHours?.weekdayDescriptions) && (() => {
                const hoursList = salon.currentOpeningHours?.weekdayDescriptions || salon.openingHours || [];
                const currentDay = new Date().getDay(); // 0 = Sunday, 1 = Monday, etc.
                const dayNames = ['Sunday', 'Monday', 'Tuesday', 'Wednesday', 'Thursday', 'Friday', 'Saturday'];
                
                // Parse hours to extract day and time
                const parseHours = (hoursString: string) => {
                  const match = hoursString.match(/^([^:]+):\s*(.+)$/);
                  if (match) {
                    return {
                      day: match[1].trim(),
                      time: match[2].trim(),
                      isToday: false
                    };
                  }
                  return {
                    day: '',
                    time: hoursString,
                    isToday: false
                  };
                };

                const parsedHours = hoursList.map((hours, index) => {
                  const parsed = parseHours(hours);
                  const dayIndex = dayNames.findIndex(day => 
                    parsed.day.toLowerCase().includes(day.toLowerCase()) ||
                    day.toLowerCase().includes(parsed.day.toLowerCase())
                  );
                  parsed.isToday = dayIndex === currentDay;
                  return { ...parsed, original: hours, index };
                });

                const todayHours = parsedHours.find(h => h.isToday);

                return (
                  <div className="bg-white rounded-xl p-6 ring-1 ring-[#ee2b8c]/15 shadow-sm">
                    <div className="flex items-center justify-between mb-4">
                      <h2 className="text-xl font-bold text-[#1b0d14] flex items-center gap-2">
                        <span>🕐</span>
                        <span>Opening Hours</span>
                      </h2>
                      {salon.currentOpeningHours?.openNow !== undefined && (
                        <span className={`px-3 py-1.5 rounded-md text-sm font-semibold ${
                          salon.currentOpeningHours.openNow 
                            ? 'bg-green-50 text-green-700 ring-1 ring-green-200' 
                            : 'bg-red-50 text-red-700 ring-1 ring-red-200'
                        }`}>
                          {salon.currentOpeningHours.openNow ? 'Open Now' : 'Closed'}
                        </span>
                      )}
                    </div>
                    
                    {/* Today's Hours - Prominently Displayed */}
                    {todayHours && (
                      <div className="mb-4 p-4 bg-gradient-to-r from-[#ee2b8c]/5 to-[#ee2b8c]/10 rounded-lg border-l-4 border-[#ee2b8c]">
                        <div className="flex items-center justify-between">
                          <div>
                            <p className="text-sm font-semibold text-[#ee2b8c] mb-1">Today ({todayHours.day})</p>
                            <p className="text-lg font-bold text-[#1b0d14]">{todayHours.time}</p>
                          </div>
                        </div>
                      </div>
                    )}

                    {/* Full Hours - Collapsible */}
                    <CollapsibleSection
                      title="View All Hours"
                      defaultExpanded={false}
                      icon={<span>📅</span>}
                    >
                      <div className="space-y-2">
                        {parsedHours.map((item, index) => {
                          const isToday = item.isToday;
                          const isClosed = item.time.toLowerCase().includes('closed');
                          
                          return (
                            <div 
                              key={index} 
                              className={`flex items-center justify-between py-2 px-3 rounded-lg ${
                                isToday 
                                  ? 'bg-[#ee2b8c]/5 ring-1 ring-[#ee2b8c]/20' 
                                  : 'hover:bg-[#f8f6f7]'
                              }`}
                            >
                              <span className={`text-sm font-medium ${
                                isToday 
                                  ? 'text-[#ee2b8c] font-semibold' 
                                  : 'text-[#1b0d14]/70'
                              }`}>
                                {item.day || `Day ${index + 1}`}
                              </span>
                              <span className={`text-sm ${
                                isClosed 
                                  ? 'text-gray-400' 
                                  : isToday 
                                    ? 'text-[#1b0d14] font-semibold' 
                                    : 'text-[#1b0d14]/80'
                              }`}>
                                {item.time}
                              </span>
                            </div>
                          );
                        })}
                      </div>
                    </CollapsibleSection>
                  </div>
                );
              })()}

              {/* Services & Pricing - MEDIUM PRIORITY */}
              {((salonDetails as { services?: Array<{ name: string; description?: string; price?: string }> })?.services && (salonDetails as { services?: Array<{ name: string; description?: string; price?: string }> }).services!.length > 0) || (salon.types && salon.types.length > 0) ? (
                <div className="bg-white rounded-xl p-6 ring-1 ring-[#ee2b8c]/15 shadow-sm">
                  <h2 className="text-xl font-bold text-[#1b0d14] mb-4 flex items-center gap-2">
                    <span>💅</span>
                    <span>Services & Pricing</span>
                  </h2>
                  {(salonDetails as { services?: Array<{ name: string; description?: string; price?: string }> })?.services && (salonDetails as { services?: Array<{ name: string; description?: string; price?: string }> }).services!.length > 0 ? (
                    <div className="space-y-3">
                      {/* Group services by type for better structure */}
                      <div>
                        <h3 className="text-lg font-semibold text-[#1b0d14] mb-3">Manicure Services</h3>
                        <div className="space-y-3">
                          {((salonDetails as { services: Array<{ name: string; description?: string; price?: string }> }).services).filter((s) => 
                            s.name?.toLowerCase().includes('manicure') || 
                            s.name?.toLowerCase().includes('nail art') ||
                            s.name?.toLowerCase().includes('gel')
                          ).map((service, index: number) => (
                            <div key={index} className="border-b border-[#ee2b8c]/10 pb-3 last:border-0 last:pb-0">
                              <div className="flex items-start justify-between gap-4">
                                <div className="flex-1">
                                  <h4 className="font-semibold text-[#1b0d14] mb-1">{service.name}</h4>
                                  {service.description && (
                                    <p className="text-sm text-[#1b0d14]/70">{service.description}</p>
                                  )}
                                </div>
                                {service.price && (
                                  <span className="text-[#ee2b8c] font-semibold whitespace-nowrap">{service.price}</span>
                                )}
                              </div>
                            </div>
                          ))}
                        </div>
                      </div>
                      <div>
                        <h3 className="text-lg font-semibold text-[#1b0d14] mb-3">Pedicure Services</h3>
                        <div className="space-y-3">
                          {((salonDetails as { services: Array<{ name: string; description?: string; price?: string }> }).services).filter((s) => 
                            s.name?.toLowerCase().includes('pedicure') || 
                            s.name?.toLowerCase().includes('foot')
                          ).map((service, index: number) => (
                            <div key={index} className="border-b border-[#ee2b8c]/10 pb-3 last:border-0 last:pb-0">
                              <div className="flex items-start justify-between gap-4">
                                <div className="flex-1">
                                  <h4 className="font-semibold text-[#1b0d14] mb-1">{service.name}</h4>
                                  {service.description && (
                                    <p className="text-sm text-[#1b0d14]/70">{service.description}</p>
                                  )}
                                </div>
                                {service.price && (
                                  <span className="text-[#ee2b8c] font-semibold whitespace-nowrap">{service.price}</span>
                                )}
                              </div>
                            </div>
                          ))}
                        </div>
                      </div>
                      {/* Other services */}
                      {((salonDetails as { services: Array<{ name: string; description?: string; price?: string }> }).services).filter((s) => 
                        !s.name?.toLowerCase().includes('manicure') && 
                        !s.name?.toLowerCase().includes('pedicure') &&
                        !s.name?.toLowerCase().includes('nail art') &&
                        !s.name?.toLowerCase().includes('gel') &&
                        !s.name?.toLowerCase().includes('foot')
                      ).length > 0 && (
                        <div>
                          <h3 className="text-lg font-semibold text-[#1b0d14] mb-3">Additional Services</h3>
                          <div className="space-y-3">
                            {((salonDetails as { services: Array<{ name: string; description?: string; price?: string }> }).services).filter((s) => 
                              !s.name?.toLowerCase().includes('manicure') && 
                              !s.name?.toLowerCase().includes('pedicure') &&
                              !s.name?.toLowerCase().includes('nail art') &&
                              !s.name?.toLowerCase().includes('gel') &&
                              !s.name?.toLowerCase().includes('foot')
                            ).map((service, index: number) => (
                              <div key={index} className="border-b border-[#ee2b8c]/10 pb-3 last:border-0 last:pb-0">
                                <div className="flex items-start justify-between gap-4">
                                  <div className="flex-1">
                                    <h4 className="font-semibold text-[#1b0d14] mb-1">{service.name}</h4>
                                    {service.description && (
                                      <p className="text-sm text-[#1b0d14]/70">{service.description}</p>
                                    )}
                                  </div>
                                  {service.price && (
                                    <span className="text-[#ee2b8c] font-semibold whitespace-nowrap">{service.price}</span>
                                  )}
                                </div>
                              </div>
                            ))}
                          </div>
                        </div>
                      )}
                    </div>
                  ) : (
                    <div className="flex flex-wrap gap-2">
                      {salon.types?.map((type, index) => (
                        <span
                          key={index}
                          className="px-3 py-1 bg-[#ee2b8c]/10 text-[#ee2b8c] rounded-full text-sm"
                        >
                          {type}
                        </span>
                      ))}
                    </div>
                  )}
                </div>
              ) : null}

              {/* Amenities & Features - Combined compact section */}
              {((salon.accessibilityOptions && (salon.accessibilityOptions.wheelchairAccessibleParking || salon.accessibilityOptions.wheelchairAccessibleEntrance || salon.accessibilityOptions.wheelchairAccessibleRestroom || salon.accessibilityOptions.wheelchairAccessibleSeating)) ||
                (salonDetails?.paymentOptions && salonDetails.paymentOptions.length > 0)) && (
                <div className="bg-white rounded-xl p-6 ring-1 ring-[#ee2b8c]/15 shadow-sm">
                  <h2 className="text-xl font-bold text-[#1b0d14] mb-4 flex items-center gap-2">
                    <span>✨</span>
                    <span>Amenities & Features</span>
                  </h2>
                  <div className="grid grid-cols-1 sm:grid-cols-2 gap-3">
                    {salon.accessibilityOptions?.wheelchairAccessibleParking && (
                      <div className="flex items-center gap-2 text-sm">
                        <span className="text-lg">♿</span>
                        <span className="text-[#1b0d14]/70">Wheelchair Accessible</span>
                      </div>
                    )}
                    {salonDetails?.paymentOptions && salonDetails.paymentOptions.length > 0 && (
                      <div className="flex items-center gap-2 text-sm">
                        <span className="text-lg">💳</span>
                        <span className="text-[#1b0d14]/70">
                          {salonDetails.paymentOptions.slice(0, 2).join(', ')}
                          {salonDetails.paymentOptions.length > 2 && ` +${salonDetails.paymentOptions.length - 2} more`}
                        </span>
                      </div>
                    )}
                  </div>
                </div>
              )}

              {/* Parking & Transportation - Compact */}
              {(salonDetails?.parkingInfo || (salonDetails as { transportation?: string | string[] })?.transportation) && (
                <div className="bg-white rounded-xl p-6 ring-1 ring-[#ee2b8c]/15 shadow-sm">
                  <h2 className="text-xl font-bold text-[#1b0d14] mb-4 flex items-center gap-2">
                    <span>🅿️</span>
                    <span>Parking & Transportation</span>
                  </h2>
                  <div className="space-y-4">
                    {salonDetails?.parkingInfo && (
                      <div>
                        <h3 className="text-lg font-semibold text-[#1b0d14] mb-2 flex items-center gap-2">
                          <span className="text-xl">🅿️</span>
                          <span>Parking</span>
                        </h3>
                        <p className="text-[#1b0d14]/70 text-sm ml-7">{salonDetails.parkingInfo}</p>
                      </div>
                    )}
                    {(salonDetails as { transportation?: string | string[] })?.transportation && (
                      <div>
                        <h3 className="text-lg font-semibold text-[#1b0d14] mb-2 flex items-center gap-2">
                          <span className="text-xl">🚇</span>
                          <span>Public Transportation</span>
                        </h3>
                        <div className="text-[#1b0d14]/70 text-sm ml-7">
                          {typeof (salonDetails as { transportation: string | string[] }).transportation === 'string' ? (
                            <p>{(salonDetails as { transportation: string }).transportation}</p>
                          ) : (
                            <ul className="list-disc list-inside space-y-1">
                              {((salonDetails as { transportation: string[] }).transportation).map((transport: string, index: number) => (
                                <li key={index}>{transport}</li>
                              ))}
                            </ul>
                          )}
                        </div>
                      </div>
                    )}
                  </div>
                </div>
              )}

              {/* FAQ Section - Compact */}
              {salonDetails?.faq && salonDetails.faq.length > 0 && (
                <CollapsibleSection
                  title="Frequently Asked Questions"
                  defaultExpanded={false}
                  icon={<span>❓</span>}
                >
                  <div className="space-y-4">
                    {salonDetails.faq.map((item: { question: string; answer: string }, index: number) => (
                      <div key={index} className="border-b border-[#ee2b8c]/10 pb-3 last:border-0 last:pb-0">
                        <h3 className="font-semibold text-[#1b0d14] mb-1 text-sm">Q: {item.question}</h3>
                        <p className="text-[#1b0d14]/70 leading-relaxed text-sm">A: {item.answer}</p>
                      </div>
                    ))}
                  </div>
                </CollapsibleSection>
              )}

              {/* Visual Content Sections - LOWER PRIORITY but valuable */}
              <div className="space-y-6">
                {/* Nail Art Design Gallery Section */}
                {galleryDesigns.length > 0 && (
                  <NailArtGallerySection
                    salonName={salon.name}
                    city={formattedCity}
                    state={formattedState}
                    designs={rawGalleryItems}
                  />
                )}

                {/* Design Collections Section */}
                {designCollections && designCollections.length > 0 && (
                  <DesignCollectionsSection
                    salonName={salon.name}
                    collections={designCollections}
                  />
                )}

                {/* Color Palette Recommendations Section */}
                {colorPalettes && colorPalettes.length > 0 && (
                  <ColorPaletteSection
                    salonName={salon.name}
                    palettes={colorPalettes}
                  />
                )}

                {/* Technique Showcase Section */}
                {techniqueShowcases && techniqueShowcases.length > 0 && (
                  <TechniqueShowcaseSection
                    salonName={salon.name}
                    techniques={techniqueShowcases}
                  />
                )}

                {/* Seasonal Trends Section */}
                <SeasonalTrendsSection
                  salonName={salon.name}
                  city={formattedCity}
                />

                {/* Nail Care Tips Section */}
                <NailCareTipsSection
                  salonName={salon.name}
                />

                {/* Browse by Tags Section */}
                <BrowseByTagsSection
                  salonName={salon.name}
                />
              </div>

              {/* Related Salons - LOWER PRIORITY */}
              {relatedSalons.length > 0 && (
                <div className="bg-white rounded-xl p-6 ring-1 ring-[#ee2b8c]/15 shadow-sm">
                  <h2 className="text-xl font-bold text-[#1b0d14] mb-4">Other Salons in {formattedCity}</h2>
                  <div className="grid grid-cols-1 sm:grid-cols-2 gap-3">
                    {relatedSalons.map((relatedSalon) => (
                      <Link
                        key={relatedSalon.name}
                        href={`/nail-salons/${stateSlug}/${citySlug}/${generateSlug(relatedSalon.name)}`}
                        className="block p-4 rounded-lg border border-[#ee2b8c]/20 hover:border-[#ee2b8c]/40 hover:bg-[#f8f6f7] transition-all duration-300"
                      >
                        <h3 className="font-semibold text-[#1b0d14] mb-1 hover:text-[#ee2b8c] transition-colors line-clamp-1">
                          {relatedSalon.name}
                        </h3>
                        {relatedSalon.address && (
                          <p className="text-sm text-[#1b0d14]/60 line-clamp-1">{relatedSalon.shortFormattedAddress || relatedSalon.address}</p>
                        )}
                        {relatedSalon.rating && (
                          <div className="flex items-center gap-2 mt-2">
                            <span className="text-yellow-500 text-sm">⭐</span>
                            <span className="text-sm font-semibold text-[#1b0d14]">{relatedSalon.rating}</span>
                          </div>
                        )}
                      </Link>
                    ))}
                  </div>
                  <div className="mt-4 text-center">
                    <Link
                      href={`/nail-salons/${stateSlug}/${citySlug}`}
                      className="text-[#ee2b8c] hover:underline text-sm font-medium"
                    >
                      View all salons in {formattedCity} →
                    </Link>
                  </div>
                </div>
              )}

              {/* Google Maps Attribution */}
              {salon.uri && (
                <div className="bg-white rounded-xl p-6 ring-1 ring-[#ee2b8c]/15">
                  <p className="text-sm text-[#1b0d14]/60">
                    Data provided by{' '}
                    <span className="font-roboto" translate="no">Google Maps</span>
                  </p>
                </div>
              )}
            </div>

            {/* Right Column - Sidebar */}
            <div className="lg:col-span-1">
              <div className="sticky top-4 space-y-6">
                {/* Map Section */}
                {(salon.address || salon.name) && (
                  <div className="bg-white rounded-xl p-6 ring-1 ring-[#ee2b8c]/15 shadow-sm">
                    <h2 className="text-xl font-bold text-[#1b0d14] mb-4 flex items-center gap-2">
                      <span>📍</span>
                      <span>Location</span>
                    </h2>
                    <div className="aspect-video rounded-lg overflow-hidden ring-1 ring-gray-200 mb-4">
                      <iframe
                        width="100%"
                        height="100%"
                        style={{ border: 0 }}
                        loading="lazy"
                        allowFullScreen
                        referrerPolicy="no-referrer-when-downgrade"
                        src={
                          salon.address
                            ? `https://www.google.com/maps?q=${encodeURIComponent(salon.address)}&output=embed`
                            : salon.name
                            ? `https://www.google.com/maps?q=${encodeURIComponent(`${salon.name}, ${salon.city}, ${salon.state}`)}&output=embed`
                            : ''
                        }
                      />
                    </div>
                    {salon.address && (
                      <div className="space-y-2">
                        <p className="text-sm text-[#1b0d14]/70">{salon.shortFormattedAddress || salon.address}</p>
                        {salon.uri && (
                          <a
                            href={salon.uri}
                            target="_blank"
                            rel="noopener noreferrer"
                            className="inline-flex items-center gap-2 text-[#ee2b8c] hover:text-[#ee2b8c]/80 text-sm font-medium transition-colors"
                          >
                            <span>View on Google Maps</span>
                            <span>→</span>
                          </a>
                        )}
                      </div>
                    )}
                  </div>
                )}

                {/* Quick Contact Card */}
                <div className="bg-white rounded-xl p-6 ring-1 ring-[#ee2b8c]/15 shadow-sm">
                  <h3 className="text-lg font-bold text-[#1b0d14] mb-4">Quick Contact</h3>
                  <div className="space-y-3">
                    {salon.phone && (
                      <a
                        href={`tel:${salon.phone}`}
                        className="flex items-center gap-3 p-3 rounded-lg bg-[#f8f6f7] hover:bg-[#ee2b8c]/5 transition-colors group"
                      >
                        <span className="text-2xl">📞</span>
                        <div className="flex-1">
                          <p className="text-xs text-[#1b0d14]/60">Phone</p>
                          <p className="text-sm font-semibold text-[#1b0d14] group-hover:text-[#ee2b8c] transition-colors">
                            {salon.phone}
                          </p>
                        </div>
                      </a>
                    )}
                    {salon.website && (
                      <a
                        href={salon.website}
                        target="_blank"
                        rel="noopener noreferrer"
                        className="flex items-center gap-3 p-3 rounded-lg bg-[#f8f6f7] hover:bg-[#ee2b8c]/5 transition-colors group"
                      >
                        <span className="text-2xl">🌐</span>
                        <div className="flex-1">
                          <p className="text-xs text-[#1b0d14]/60">Website</p>
                          <p className="text-sm font-semibold text-[#1b0d14] group-hover:text-[#ee2b8c] transition-colors line-clamp-1">
                            Visit Website
                          </p>
                        </div>
                      </a>
                    )}
                    {salon.rating && (
                      <div className="flex items-center gap-3 p-3 rounded-lg bg-gradient-to-r from-yellow-50 to-orange-50">
                        <span className="text-2xl">⭐</span>
                        <div className="flex-1">
                          <p className="text-xs text-[#1b0d14]/60">Rating</p>
                          <p className="text-sm font-bold text-[#1b0d14]">
                            {salon.rating} {salon.reviewCount ? `(${salon.reviewCount.toLocaleString()} reviews)` : ''}
                          </p>
                        </div>
                      </div>
                    )}
                  </div>
                </div>

                {/* Opening Hours Summary */}
                {salon.currentOpeningHours?.weekdayDescriptions && salon.currentOpeningHours.weekdayDescriptions.length > 0 && (
                  <div className="bg-white rounded-xl p-6 ring-1 ring-[#ee2b8c]/15 shadow-sm">
                    <h3 className="text-lg font-bold text-[#1b0d14] mb-3 flex items-center gap-2">
                      <span>🕐</span>
                      <span>Today&apos;s Hours</span>
                    </h3>
                    <p className="text-sm font-semibold text-[#1b0d14]">
                      {salon.currentOpeningHours.weekdayDescriptions[0]}
                    </p>
                    {salon.currentOpeningHours.openNow !== undefined && (
                      <p className={`text-xs mt-2 ${
                        salon.currentOpeningHours.openNow ? 'text-green-600' : 'text-red-600'
                      }`}>
                        {salon.currentOpeningHours.openNow ? '✓ Currently Open' : '✗ Currently Closed'}
                      </p>
                    )}
                  </div>
                )}
              </div>
            </div>
          </div>
        </div>

        {/* Navigation */}
        <div className="max-w-7xl mx-auto px-4 py-8">
          <div className="flex flex-wrap gap-4 justify-center">
            <Link
              href={`/nail-salons/${stateSlug}/${citySlug}`}
              className="bg-white ring-1 ring-[#ee2b8c]/20 hover:bg-[#f8f6f7] text-[#1b0d14] font-semibold py-3 px-6 rounded-full transition-all duration-300"
            >
              ← Back to {formattedCity} Salons
            </Link>
            <Link
              href={`/nail-salons/${stateSlug}`}
              className="bg-white ring-1 ring-[#ee2b8c]/20 hover:bg-[#f8f6f7] text-[#1b0d14] font-semibold py-3 px-6 rounded-full transition-all duration-300"
            >
              View All {formattedState} Cities
            </Link>
            <Link
              href="/nail-salons"
              className="bg-white ring-1 ring-[#ee2b8c]/20 hover:bg-[#f8f6f7] text-[#1b0d14] font-semibold py-3 px-6 rounded-full transition-all duration-300"
            >
              Browse All States
            </Link>
          </div>
        </div>
      </div>
  );
}
<|MERGE_RESOLUTION|>--- conflicted
+++ resolved
@@ -228,31 +228,22 @@
       if (additionalData) {
         salon = { ...salon, ...additionalData };
       }
-<<<<<<< HEAD
-      
-      // Filter out current salon and limit to 5 (get related salons from R2 city data)
-      relatedSalons = citySalons.filter(s => generateSlug(s.name) !== resolvedParams.slug).slice(0, 5);
-
-      // ✅ FIXED: Use deterministic selection based on salon slug for SEO stability
-      // Same salon always shows same designs - improves caching and SEO
-      // Different salons get different designs for variety across the site
-      if (galleryData && galleryData.items && galleryData.items.length > 0) {
-        // Use salon slug as seed for deterministic selection
-        rawGalleryItems = deterministicSelect(galleryData.items, resolvedParams.slug, 8);
-        galleryDesigns = rawGalleryItems.map(item => ({
-=======
-
-      // ✅ Related salons already set from cityData (line 184) - no duplicate R2 request!
-
-      // ✅ Use cached gallery data (all pre-categorized, instant)
+
+      // ✅ Related salons already set from cityData (line 189) - no duplicate R2 request!
+
+      // ✅ FIXED: Use cached gallery data with DETERMINISTIC selection for SEO stability
+      // Combines both optimizations:
+      // 1. Cached gallery data (96% query reduction from main branch)
+      // 2. Deterministic selection (85% R2 cost reduction + SEO stability)
       if (cachedGallery) {
-        // Get 8 random designs (shuffled for variety)
-        const shuffled = [...cachedGallery.random].sort(() => Math.random() - 0.5);
-        galleryDesigns = shuffled.slice(0, 8);
+        // ✅ Use deterministic selection instead of random shuffle
+        // Same salon = same designs every time (SEO + caching)
+        // Different salons = different designs (variety across site)
+        const selectedDesigns = deterministicSelect(cachedGallery.random, resolvedParams.slug, 8);
+        galleryDesigns = selectedDesigns;
 
         // Convert to raw gallery items format (for backwards compatibility)
         rawGalleryItems = galleryDesigns.map(item => ({
->>>>>>> 8a054352
           id: item.id,
           image_url: item.imageUrl,
           design_name: item.title,
